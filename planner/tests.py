--- conflicted
+++ resolved
@@ -4,14 +4,9 @@
 from datetime import timedelta, date, time, datetime
 from django.core.exceptions import ValidationError
 from django.urls import reverse
-<<<<<<< HEAD
 from planner.models import Group, VacationPlan, Lodging, Transportation, Activity
 from planner.forms import GroupForm, LodgingForm, TransportationForm, VacationPlanForm, ActivityForm
-=======
-
-from planner.models import Group, VacationPlan, Lodging, Activity, Flight, Transportation
-from planner.forms import GroupForm, LodgingForm, ActivityForm, FlightForm, VacationPlanForm, TransportationForm
->>>>>>> b49dc3ad
+
 
 
 
@@ -682,17 +677,11 @@
             transportation_type='flight',
             provider='Test Airlines',
             confirmation='ABC123',
-<<<<<<< HEAD
             departure_location='NYC',
             arrival_location='LAX',
             departure_time=timezone.datetime(2024, 6, 15, 10, 30),
             arrival_time=timezone.datetime(2024, 6, 15, 14, 30),
-=======
-            departure_airport='NYC',
-            arrival_airport='LAX',
-            departure_time=timezone.now().replace(year=2024, month=6, day=15, hour=10, minute=30, second=0, microsecond=0),
-            arrival_time=timezone.now().replace(year=2024, month=6, day=15, hour=14, minute=30, second=0, microsecond=0),
->>>>>>> b49dc3ad
+
             actual_cost=500.00
         )
         
@@ -1016,8 +1005,7 @@
         self.assertContains(response, 'BUS456')
 
 
-<<<<<<< HEAD
-=======
+
 class DataMigrationTest(TestCase):
     def test_transportation_migration_compatibility(self):
         """Test that data migration works correctly"""
@@ -1065,4 +1053,4 @@
         self.assertEqual(transportation.provider, 'Test Airlines')
         self.assertEqual(transportation.departure_location, 'NYC')
         self.assertEqual(str(transportation), 'Flight: NYC → LAX')
->>>>>>> b49dc3ad
+
